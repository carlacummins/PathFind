#!/usr/bin/env perl
use strict;
use warnings;
use File::Slurp;
use File::Path qw( remove_tree);
use Cwd 'abs_path';

BEGIN { unshift( @INC, './lib' ) }

BEGIN {
    use Test::Most;
}

use_ok('Path::Find::Linker');

my ( @lanes, $linker_obj, $link_dir );

@lanes = (
    { path => 't/data/links' }
);

$link_dir = abs_path('./symlink_test');

ok(
    $linker_obj = Path::Find::Linker->new(
        lanes => \@lanes,
        name  => $link_dir,
	_default_type => '/*.fastq',
	use_default_type => 1
    ),
    'creating linker object'
);

#test symlink creation
#ok( $linker_obj->sym_links, 'testing sym linking' );
<<<<<<< HEAD


#ok( -l "$link_dir/test1.fastq",
#    'checking link existence' );
#ok( -l "$link_dir/test2.fastq",
#    'checking link existence' );
#ok( -l "$link_dir/test3.fastq",
#    'checking link existence' );
#clean up
#remove_tree("$link_dir");

#test archive creation
#ok( $linker_obj->archive, 'testing archive creation' );

#ok( -e "link_test.tar.gz" );

=======
#
#if( -e "$link_dir/test1.fastq"){
#	print "FILE FOUND\n\n";
#	print "$link_dir/test1.fastq";
#}
#else{
#	print "\n\nLS of $link_dir:\n";
#	system("ls $link_dir");
#	print "\n\n";
#}
#ok( -e "$link_dir/test1.fastq",
#    'checking link existence' );
#ok( -e "$link_dir/test2.fastq",
#    'checking link existence' );
#ok( -e "$link_dir/test3.fastq",
#    'checking link existence' );
##clean up
##remove_tree("$link_dir");
#
##test archive creation
#ok( $linker_obj->archive, 'testing archive creation' );
#ok( -e "link_test.tar.gz" );
#
>>>>>>> b2993afc
#system("tar xvfz link_test.tar.gz");
#ok( -e "$link_dir/test1.fastq",
#    'checking file existence' );
#ok( -e "$link_dir/test2.fastq",
#    'checking file existence' );
#ok( -e "$link_dir/test3.fastq",
#    'checking file existence' );
<<<<<<< HEAD
#clean up
#remove_tree("link_test");

#test link renaming
#my %link_names = (
#    't/data/links/test1.fastq' => 't1.fastq',
#    't/data/links/test2.fastq' => 't2.fastq',
#    't/data/links/test3.fastq' => 't3.fastq'
#);
#ok(
#    $linker_obj = Path::Find::Linker->new(
#        lanes        => \@lanes,
#        name         => 'link_rename_test',
#        rename_links => \%link_names
#    ),
#    'creating linker object'
#);

#test renamed symlink creation
#ok( $linker_obj->sym_links, 'testing renamed sym linking' );
#ok( -l "link_rename_test/t1.fastq",
#    'checking link existence' );
#ok( -l "link_rename_test/t2.fastq",
#    'checking link existence' );
#ok( -l "link_rename_test/t3.fastq",
#    'checking link existence' );
#clean up
#remove_tree("link_rename_test");

#test archive creation
#ok( $linker_obj->archive, 'testing renamed archive creation' );
#ok( -e "link_rename_test.gz" );

#system("tar xvfz link_rename_test.tar.gz");
#ok( -e "link_rename_test/t1.fastq",
#    'checking file existence' );
#ok( -e "link_rename_test/t2.fastq",
#    'checking file existence' );
#ok( -e "link_rename_test/t3.fastq",
#    'checking file existence' );
#clean up
#remove_tree("link_test");
#remove_tree("link_rename_test");

=======
##clean up
##remove_tree("link_test");
#
##test link renaming
#my %link_names = (
#    't/data/links/test1.fastq' => 't1.fastq',
#    't/data/links/test2.fastq' => 't2.fastq',
#    't/data/links/test3.fastq' => 't3.fastq'
#);
#ok(
#    $linker_obj = Path::Find::Linker->new(
#        lanes        => \@lanes,
#        name         => 'link_rename_test',
#        rename_links => \%link_names
#    ),
#    'creating linker object'
#);
#
##test renamed symlink creation
#ok( $linker_obj->sym_links, 'testing renamed sym linking' );
#ok( -l "link_rename_test/t1.fastq",
#    'checking link existence' );
#ok( -l "link_rename_test/t2.fastq",
#    'checking link existence' );
#ok( -l "link_rename_test/t3.fastq",
#    'checking link existence' );
##clean up
##remove_tree("link_rename_test");
#
##test archive creation
#ok( $linker_obj->archive, 'testing renamed archive creation' );
#ok( -e "link_rename_test.gz" );
#
#system("tar xvfz link_rename_test.tar.gz");
#ok( -e "link_rename_test/t1.fastq",
#    'checking file existence' );
#ok( -e "link_rename_test/t2.fastq",
#    'checking file existence' );
#ok( -e "link_rename_test/t3.fastq",
#    'checking file existence' );
##clean up
#remove_tree("link_test");
#remove_tree("link_rename_test");

>>>>>>> b2993afc
done_testing();<|MERGE_RESOLUTION|>--- conflicted
+++ resolved
@@ -33,8 +33,6 @@
 
 #test symlink creation
 #ok( $linker_obj->sym_links, 'testing sym linking' );
-<<<<<<< HEAD
-
 
 #ok( -l "$link_dir/test1.fastq",
 #    'checking link existence' );
@@ -50,31 +48,6 @@
 
 #ok( -e "link_test.tar.gz" );
 
-=======
-#
-#if( -e "$link_dir/test1.fastq"){
-#	print "FILE FOUND\n\n";
-#	print "$link_dir/test1.fastq";
-#}
-#else{
-#	print "\n\nLS of $link_dir:\n";
-#	system("ls $link_dir");
-#	print "\n\n";
-#}
-#ok( -e "$link_dir/test1.fastq",
-#    'checking link existence' );
-#ok( -e "$link_dir/test2.fastq",
-#    'checking link existence' );
-#ok( -e "$link_dir/test3.fastq",
-#    'checking link existence' );
-##clean up
-##remove_tree("$link_dir");
-#
-##test archive creation
-#ok( $linker_obj->archive, 'testing archive creation' );
-#ok( -e "link_test.tar.gz" );
-#
->>>>>>> b2993afc
 #system("tar xvfz link_test.tar.gz");
 #ok( -e "$link_dir/test1.fastq",
 #    'checking file existence' );
@@ -82,7 +55,6 @@
 #    'checking file existence' );
 #ok( -e "$link_dir/test3.fastq",
 #    'checking file existence' );
-<<<<<<< HEAD
 #clean up
 #remove_tree("link_test");
 
@@ -127,50 +99,4 @@
 #remove_tree("link_test");
 #remove_tree("link_rename_test");
 
-=======
-##clean up
-##remove_tree("link_test");
-#
-##test link renaming
-#my %link_names = (
-#    't/data/links/test1.fastq' => 't1.fastq',
-#    't/data/links/test2.fastq' => 't2.fastq',
-#    't/data/links/test3.fastq' => 't3.fastq'
-#);
-#ok(
-#    $linker_obj = Path::Find::Linker->new(
-#        lanes        => \@lanes,
-#        name         => 'link_rename_test',
-#        rename_links => \%link_names
-#    ),
-#    'creating linker object'
-#);
-#
-##test renamed symlink creation
-#ok( $linker_obj->sym_links, 'testing renamed sym linking' );
-#ok( -l "link_rename_test/t1.fastq",
-#    'checking link existence' );
-#ok( -l "link_rename_test/t2.fastq",
-#    'checking link existence' );
-#ok( -l "link_rename_test/t3.fastq",
-#    'checking link existence' );
-##clean up
-##remove_tree("link_rename_test");
-#
-##test archive creation
-#ok( $linker_obj->archive, 'testing renamed archive creation' );
-#ok( -e "link_rename_test.gz" );
-#
-#system("tar xvfz link_rename_test.tar.gz");
-#ok( -e "link_rename_test/t1.fastq",
-#    'checking file existence' );
-#ok( -e "link_rename_test/t2.fastq",
-#    'checking file existence' );
-#ok( -e "link_rename_test/t3.fastq",
-#    'checking file existence' );
-##clean up
-#remove_tree("link_test");
-#remove_tree("link_rename_test");
-
->>>>>>> b2993afc
 done_testing();